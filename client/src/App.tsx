--- conflicted
+++ resolved
@@ -78,7 +78,7 @@
 const AppContent = () => {
   const [activeSection, setActiveSection] = useState("futuristic-home");
   const [currentUserId, setCurrentUserId] = useState<string | null>(null);
-  const { bodyGradient, isDayMode } = useMoodTheme();
+  const { bodyGradient } = useMoodTheme();
 
   // Enhanced navigation handler to support user profile navigation
   const handleNavigation = (section: string, userId?: string) => {
@@ -272,18 +272,10 @@
     <TooltipProvider>
       <Toaster />
       <Sonner />
-<<<<<<< HEAD
-      <div className={cn(
-        isChartPage ? "ns-page" : `min-h-screen transition-all duration-500`,
-        isDayMode ? "bg-[#FFFFFF] day-mode-container" : bodyGradient,
-        isDayMode && "day-mode"
-      )}>
-=======
       <div
         className={cn(getBodyClasses())}
         data-theme={themeMode}
       >
->>>>>>> 7f4ef74a
         {!isChartPage && (
           <ResponsiveModernHeader
             activeSection={activeSection}
