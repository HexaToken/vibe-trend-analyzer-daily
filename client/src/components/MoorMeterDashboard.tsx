import React, { useState, useEffect, useMemo } from "react";
import { Card, CardContent, CardHeader, CardTitle } from "./ui/card";
import { TrendingTicker } from "./TrendingTicker";
import { Button } from "./ui/button";
import { Badge } from "./ui/badge";
import { Input } from "./ui/input";
import { Progress } from "./ui/progress";
import { Tabs, TabsContent, TabsList, TabsTrigger } from "./ui/tabs";
import { Avatar, AvatarFallback, AvatarImage } from "./ui/avatar";
import {
  DropdownMenu,
  DropdownMenuContent,
  DropdownMenuItem,
  DropdownMenuTrigger,
} from "./ui/dropdown-menu";
import {
  Search,
  TrendingUp,
  TrendingDown,
  Brain,
  Heart,
  Eye,
  Zap,
  Globe,
  MessageCircle,
  BarChart3,
  Star,
  Flame,
  Users,
  Calendar,
  Settings,
  Moon,
  Sun,
  Menu,
  X,
  ChevronDown,
  ChevronUp,
  ExternalLink,
  RefreshCw,
  Target,
  Activity,
  Flag,
  Lock,
  MessageSquare,
} from "lucide-react";
import { useStockSentiment } from "../hooks/useStockSentiment";
import { useCombinedBusinessNews } from "../hooks/useCombinedBusinessNews";
import { useCryptoListings } from "../hooks/useCoinMarketCap";
import { TopStocksWidget } from "./moorMeter/TopStocksWidget";
import { NewsWidget } from "./moorMeter/NewsWidget";
import { MoodTrendChart } from "./moorMeter/MoodTrendChart";
import { TrendingTopicsWidget } from "./moorMeter/TrendingTopicsWidget";
import { PersonalMoodCard } from "./moorMeter/PersonalMoodCard";
import { WatchlistWidget } from "./moorMeter/WatchlistWidget";
import { WatchlistModule } from "./moorMeter/WatchlistModule";
import { AIInsightWidget } from "./moorMeter/AIInsightWidget";
import { CommunityWidget } from "./moorMeter/CommunityWidget";
import { CommunityRooms } from "./social/CommunityRooms";
import { LivePollsWidget } from "./stockChannel/LivePollsWidget";
import { AISummaryWidget } from "./stockChannel/AISummaryWidget";
import { TrendingTopicsWidget as EnhancedTrendingTopicsWidget } from "./stockChannel/TrendingTopicsWidget";

import { CommunityForum } from "./community/CommunityForum";
import { ChatInterface } from "./moorMeter/ChatInterface";
import { CryptoChannels } from "./social/CryptoChannels";
import { OffTopicLounge } from "./social/OffTopicLounge";
import { MoodScoreHero } from "./builder/MoodScoreHero";
import { TopStocksModule } from "./builder/TopStocksModule";
import { SentimentHeatMap } from "./moorMeter/SentimentHeatMap";
import { PrivateRoomsContainer } from "./privateRooms/PrivateRoomsContainer";
import { formatCurrency, cn } from "../lib/utils";
import { useMoodTheme } from "../contexts/MoodThemeContext";
import { MoodThemeToggle } from "./ui/mood-theme-toggle";

// Types for our mood data
interface MoodScore {
  overall: number;
  stocks: number;
  news: number;
  social: number;
  timestamp: Date;
}

interface TrendingTopic {
  term: string;
  sentiment: number;
  volume: number;
  source: "reddit" | "twitter" | "discord";
}

interface StockMood {
  symbol: string;
  name: string;
  price: number;
  change: number;
  changePercent: number;
  sentiment: number;
  volume: number;
}

interface CommunityMessage {
  id: string;
  user: string;
  avatar: string;
  message: string;
  sentiment: number;
  timestamp: Date;
  likes: number;
  platform: "reddit" | "twitter" | "discord";
}

export const MoorMeterDashboard: React.FC = () => {
<<<<<<< HEAD
  console.log("MoorMeterDashboard component rendering...");
  const { setMoodScore, bodyGradient, isDynamicMode } = useMoodTheme();
=======
  // Removed debug log to reduce noise
  const [darkMode, setDarkMode] = useState(true);
>>>>>>> 70d9c5fb
  const [searchQuery, setSearchQuery] = useState("");
  const [selectedTimeframe, setSelectedTimeframe] = useState<
    "1D" | "7D" | "30D"
  >("7D");
  const [mobileMenuOpen, setMobileMenuOpen] = useState(false);
  const [activeTab, setActiveTab] = useState("Home");
  const [activeToolsSubtab, setActiveToolsSubtab] = useState("HeatMap");
  const [activeCommunitySubtab, setActiveCommunitySubtab] = useState("Chat");
  const [toolsDropdownOpen, setToolsDropdownOpen] = useState(false);
  const [selectedCategory, setSelectedCategory] = useState<
    "General" | "Crypto"
  >("General");

  // Sentiment Heatmap State
  const [sentimentTimeframe, setSentimentTimeframe] = useState<
    "24h" | "7d" | "30d"
  >("24h");
  const [sentimentViewMode, setSentimentViewMode] = useState<
    "absolute" | "net"
  >("absolute");
  const [heatmapLoading, setHeatmapLoading] = useState(false);
  const [hoveredCell, setHoveredCell] = useState<{
    ticker: string;
    time: string;
    data: any;
  } | null>(null);

  // Hooks for real data
  const { data: stockSentiment, loading: stockLoading } = useStockSentiment();
  const { articles: newsArticles, loading: newsLoading } =
    useCombinedBusinessNews();
  const cryptoListingsResult = useCryptoListings(10);
  const { tickers: cryptoData = [], loading: cryptoLoading = false } =
    cryptoListingsResult || {};

  // Calculate overall mood score with stable values to prevent excessive re-renders
  const moodScore: MoodScore = useMemo(() => {
    let stocksScore = stockSentiment?.score || 50;
    let newsScore = 65; // Use stable mock values instead of random
    let socialScore = 68; // Use stable mock values instead of random

    // Weight the scores: Stocks 40%, News 30%, Social 30%
    const overall = Math.round(
      stocksScore * 0.4 + newsScore * 0.3 + socialScore * 0.3,
    );

    return {
      overall,
      stocks: stocksScore,
      news: newsScore,
      social: socialScore,
      timestamp: new Date(),
    };
<<<<<<< HEAD
  };

    const [localMoodScore, setLocalMoodScore] = useState<MoodScore>(calculateMoodScore());

  // Update mood score periodically and sync with theme context
  useEffect(() => {
    const newScore = calculateMoodScore();
    setLocalMoodScore(newScore);
    setMoodScore(newScore); // Sync with theme context

    const interval = setInterval(() => {
      const updatedScore = calculateMoodScore();
      setLocalMoodScore(updatedScore);
      setMoodScore(updatedScore); // Sync with theme context
    }, 30000); // Update every 30 seconds

    return () => clearInterval(interval);
  }, [stockSentiment, setMoodScore]);
=======
  }, [stockSentiment?.score]); // Only recalculate when actual stock sentiment changes
>>>>>>> 70d9c5fb

  // Get mood emoji and color
  const getMoodEmoji = (score: number) => {
    if (score >= 80) return "🚀";
    if (score >= 70) return "😊";
    if (score >= 60) return "😊";
    if (score >= 50) return "😐";
    if (score >= 40) return "😕";
    if (score >= 30) return "😢";
    return "😱";
  };

  const getMoodColor = (score: number) => {
    if (score >= 70) return "from-green-400 to-emerald-600";
    if (score >= 50) return "from-yellow-400 to-orange-500";
    return "from-red-400 to-red-600";
  };

  const getMoodLabel = (score: number) => {
    if (score >= 80) return "Euphoric";
    if (score >= 70) return "Bullish";
    if (score >= 60) return "Optimistic";
    if (score >= 50) return "Neutral";
    if (score >= 40) return "Cautious";
    if (score >= 30) return "Bearish";
    return "Panic";
  };

  // Mock data for trending topics
  const trendingTopics: TrendingTopic[] = [
    { term: "AI Revolution", sentiment: 85, volume: 12500, source: "reddit" },
    { term: "Fed Meeting", sentiment: 35, volume: 8900, source: "twitter" },
    { term: "Crypto Rally", sentiment: 78, volume: 15600, source: "discord" },
    { term: "Tech Earnings", sentiment: 65, volume: 7200, source: "reddit" },
    {
      term: "Market Volatility",
      sentiment: 42,
      volume: 5800,
      source: "twitter",
    },
  ];

  // Mock community messages
  const communityMessages: CommunityMessage[] = [
    {
      id: "1",
      user: "TechBull2024",
      avatar: "/api/placeholder/32/32",
      message:
        "AI stocks are absolutely crushing it today! $NVDA to the moon 🚀",
      sentiment: 90,
      timestamp: new Date(Date.now() - 300000),
      likes: 47,
      platform: "reddit",
    },
    {
      id: "2",
      user: "MarketGuru",
      avatar: "/api/placeholder/32/32",
      message:
        "Fed uncertainty is creating some interesting opportunities in financials",
      sentiment: 25,
      timestamp: new Date(Date.now() - 900000),
      likes: 23,
      platform: "twitter",
    },
    {
      id: "3",
      user: "CryptoWhale",
      avatar: "/api/placeholder/32/32",
      message: "BTC breaking resistance levels, bullish momentum building",
      sentiment: 82,
      timestamp: new Date(Date.now() - 1200000),
      likes: 156,
      platform: "discord",
    },
  ];

  // Mock historical mood data for the chart
  const historicalMood = Array.from({ length: 7 }, (_, i) => ({
    date: new Date(
      Date.now() - (6 - i) * 24 * 60 * 60 * 1000,
    ).toLocaleDateString("en-US", { month: "short", day: "numeric" }),
    score: 45 + Math.random() * 30,
    stocks: 40 + Math.random() * 35,
    news: 35 + Math.random() * 40,
    social: 50 + Math.random() * 25,
  }));

  // Navigation items
  const navItems = [
    { label: "Home", key: "Home", href: "#" },
    { label: "Market Mood", key: "Market Mood", href: "#market" },
    { label: "Watchlist", key: "Watchlist", href: "#watchlist" },
    { label: "News", key: "News", href: "#news" },
    {
      label: "Tool",
      key: "Tool",
      href: "#tool",
      subtabs: [{ label: "Heat map", key: "HeatMap", icon: BarChart3 }],
    },
    {
      label: "Social",
      key: "Community",
      href: "#community",
      subtabs: [
        { label: "Chat", key: "Chat", icon: MessageCircle },
        { label: "Crypto", key: "Crypto", icon: TrendingUp },
        { label: "Off-Topic", key: "OffTopic", icon: Heart },

        { label: "Rooms", key: "Rooms", icon: Users },
        { label: "Private Room", key: "PrivateRoom", icon: Lock },
      ],
    },
  ] as const;

  // Tools dropdown items
  const toolsItems = [{ label: "Market HeatMap", value: "HeatMap" }];

  // Function to render content based on active tab
  const renderTabContent = () => {
    // Tab content rendering - debug log removed
    switch (activeTab) {
      case "Market Mood":
        return (
          <div className="space-y-8">
            {/* Header */}
            <div className="text-center">
              <p className="text-gray-600 dark:text-gray-400">
                Real-time analysis of market mood and stock performance
              </p>
            </div>

            <div className="grid grid-cols-1 lg:grid-cols-2 gap-8">
              <TopStocksModule
                title="Top Performing Stocks"
                maxStocks={5}
                showSentiment={true}
              />
              <TopStocksModule
                title="Trending Stocks"
                maxStocks={5}
                showSentiment={false}
              />
            </div>
            <div className="bg-white dark:bg-gray-800 rounded-lg p-6 shadow-lg">
              <h3 className="text-xl font-semibold mb-4">
                🧱 Builder.io Components
              </h3>
              <p className="text-gray-600 dark:text-gray-400">
                These components are designed as modular Builder.io blocks that
                can be drag-and-dropped in the Builder.io visual editor.
              </p>
            </div>
          </div>
        );

      case "Watchlist":
        return (
          <WatchlistModule
            searchQuery={searchQuery}
            onSearchChange={setSearchQuery}
          />
        );

      case "News":
        return (
          <div className="space-y-8">
            {/* News Header */}
            <div className="flex flex-col lg:flex-row lg:items-center lg:justify-between gap-4">
              <div>
                <h1 className="text-3xl font-bold text-gray-900 dark:text-white mb-2">
                  📰 Market News
                </h1>
                <p className="text-gray-600 dark:text-gray-400">
                  AI-powered news with real-time sentiment analysis
                </p>
              </div>

              {/* Search Bar */}
              <div className="flex gap-2">
                <div className="relative">
                  <Search className="absolute left-3 top-1/2 transform -translate-y-1/2 text-gray-400 w-4 h-4" />
                  <Input
                    type="text"
                    placeholder="Search news, tickers, or topics..."
                    className="pl-10 w-64"
                  />
                </div>
              </div>
            </div>

            {/* Filter Row */}
            <div className="flex flex-wrap gap-2">
              {[
                "All",
                "Positive",
                "Neutral",
                "Negative",
                "Earnings",
                "Tech",
                "Economy",
              ].map((filter) => (
                <Button
                  key={filter}
                  variant="outline"
                  size="sm"
                  className="rounded-full"
                >
                  {filter}
                </Button>
              ))}
            </div>

            {/* News Grid */}
            <div className="grid grid-cols-1 lg:grid-cols-2 gap-6">
              {/* Enhanced News Widget */}
              <div className="lg:col-span-2">
                <NewsWidget articles={newsArticles} loading={newsLoading} />
              </div>
            </div>
          </div>
        );

      case "Community":
        return (
          <div className="space-y-8">
            {/* Community Header */}
            <div className="flex flex-col lg:flex-row lg:items-center lg:justify-between gap-4">
              <div>
                <h1 className="text-3xl font-bold text-gray-900 dark:text-white mb-2">
                  🧑‍🤝‍🧑 Community Hub
                </h1>
                <p className="text-gray-600 dark:text-gray-400">
                  {activeCommunitySubtab === "Chat"
                    ? selectedCategory === "Crypto"
                      ? "Real-time crypto discussion with price feeds and macro trends"
                      : "Real-time Reddit + StockTwits style messaging with sentiment tracking"
                    : activeCommunitySubtab === "Crypto"
                      ? "Dedicated crypto-only channels with real-time price feeds and sentiment tracking"
                      : activeCommunitySubtab === "OffTopic"
                        ? "Casual lounge for memes, general discussions, and relaxation"
                        : activeCommunitySubtab === "Rooms"
                          ? selectedCategory === "Crypto"
                            ? "Join crypto-focused chat rooms and trending discussions"
                            : "Discuss trends, share sentiment, and join chat rooms"
                          : activeCommunitySubtab === "PrivateRoom"
                            ? "Create invite-only watchlist rooms for focused discussions with fellow traders"
                            : "Connect with fellow traders and share insights"}
                </p>
              </div>

              {/* Category Selector and Search Bar */}
              <div className="flex gap-2">
                <DropdownMenu>
                  <DropdownMenuTrigger asChild>
                    <Button
                      variant="outline"
                      className="flex items-center gap-2"
                    >
                      {selectedCategory === "Crypto" ? "🪙" : "💬"}{" "}
                      {selectedCategory}
                      <ChevronDown className="w-4 h-4" />
                    </Button>
                  </DropdownMenuTrigger>
                  <DropdownMenuContent align="end" className="w-40">
                    <DropdownMenuItem
                      onClick={() => setSelectedCategory("General")}
                      className="flex items-center cursor-pointer"
                    >
                      <MessageCircle className="w-4 h-4 mr-2" />
                      General
                    </DropdownMenuItem>
                    <DropdownMenuItem
                      onClick={() => setSelectedCategory("Crypto")}
                      className="flex items-center cursor-pointer"
                    >
                      <TrendingUp className="w-4 h-4 mr-2" />
                      Crypto
                    </DropdownMenuItem>
                  </DropdownMenuContent>
                </DropdownMenu>
                <div className="relative">
                  <Search className="absolute left-3 top-1/2 transform -translate-y-1/2 text-gray-400 w-4 h-4" />
                  <Input
                    type="text"
                    placeholder={
                      selectedCategory === "Crypto"
                        ? "Search crypto, $BTC, $ETH..."
                        : activeCommunitySubtab === "Chat"
                          ? "Search messages, tickers..."
                          : activeCommunitySubtab === "Rooms"
                            ? "Search posts, chat rooms..."
                            : "Search community..."
                    }
                    className="pl-10 w-64"
                  />
                </div>
              </div>
            </div>

            {/* Category indicator for applicable subtabs */}
            {(activeCommunitySubtab === "Chat" ||
              activeCommunitySubtab === "Rooms") && (
              <div className="flex items-center gap-3 mb-4 p-3 bg-gray-50 dark:bg-gray-800 rounded-lg border">
                <div className="flex items-center gap-2">
                  {selectedCategory === "Crypto" ? "���" : "💬"}
                  <span className="font-medium text-gray-900 dark:text-white">
                    {selectedCategory} Channels
                  </span>
                </div>
                <div className="text-sm text-gray-600 dark:text-gray-400">
                  {selectedCategory === "Crypto"
                    ? "Focused on crypto tickers, trends, and blockchain discussions"
                    : "Open discussions on all topics, memes, and general market talk"}
                </div>
              </div>
            )}

            {/* Render content based on active subtab */}
            {activeCommunitySubtab === "Chat" && (
              <>
                {/* Live Trending Ticker */}
                <TrendingTicker className="mb-4" />

                <div className="grid grid-cols-1 lg:grid-cols-12 gap-6 h-[calc(100vh-240px)] min-h-[700px] max-h-[calc(100vh-240px)] overflow-hidden">
                  {/* Left Section - Stock Channels (Primary Content 75%) */}
                  <div className="lg:col-span-9 flex flex-col h-full max-h-full overflow-hidden">
                    <Card
                      className="bg-gray-800/50 border-gray-700/50 flex flex-col h-full max-h-full overflow-hidden"
                      style={{ height: "120%" }}
                    >
                      <CardHeader className="pb-4 flex-shrink-0">
                        <div className="text-white text-2xl font-normal gap-2 -tracking-wide">
                          📈 Stock Channels – Real-time market chat
                        </div>
                        {/* Search Bar */}
                        <div className="relative mt-4">
                          <Search className="absolute left-3 top-1/2 transform -translate-y-1/2 text-gray-400 w-4 h-4" />
                          <Input
                            type="text"
                            placeholder="Search ticker... ($TSLA, $NVDA, $AAPL)"
                            className="pl-10 bg-gray-700/50 border-gray-600/50 text-white placeholder-gray-400"
                          />
                        </div>
                      </CardHeader>
                      <CardContent className="flex-1 flex flex-col overflow-hidden min-h-0">
                        {/* Pinned Post */}
                        <div className="mb-4 p-4 bg-blue-900/20 border border-blue-500/30 rounded-lg flex-shrink-0">
                          <div className="flex items-center gap-2 mb-2">
                            <Flag className="w-4 h-4 text-blue-400" />
                            <span className="text-blue-400 font-medium">
                              Pinned
                            </span>
                            <Badge className="bg-blue-500/20 text-blue-400 border-blue-500/30">
                              Mod Post
                            </Badge>
                          </div>
                          <p className="text-white text-sm">
                            📊 <strong>Daily Market Wrap:</strong> Tech earnings
                            season heating up! NVDA reports after market close.
                            Remember to follow community guidelines and keep
                            discussions respectful.
                            <span className="text-blue-400">
                              #TechEarnings #NVDA
                            </span>
                          </p>
                        </div>

                        {/* Chat Interface Area - Now expands to fill remaining space */}
                        <div
                          className="flex-1 bg-gray-900/50 rounded-lg border border-gray-600/30 min-h-0 overflow-hidden"
                          style={{ flexGrow: 1.2 }}
                        >
                          <ChatInterface />
                        </div>
                      </CardContent>
                    </Card>
                  </div>

                  {/* Right Sidebar - Enhanced Widgets (20%) */}
                  <div className="lg:col-span-3 h-full max-h-full flex flex-col overflow-hidden">
                    <div className="space-y-6 overflow-y-auto flex-1 min-h-0 max-h-full pr-2 overflow-x-hidden w-full">
                      {/* Sentiment Zone */}
                      <div className="space-y-4">
                        <div className="text-xs font-medium text-blue-300 uppercase tracking-wider px-1">
                                                    <p>Buzz Board</p>
                        </div>

                        {/* Live Polls Widget */}
                        <div className="flex-shrink-0 overflow-hidden w-full">
                          <LivePollsWidget className="w-full max-h-[280px] shadow-lg hover:shadow-xl transition-shadow duration-300" />
                        </div>

                        {/* AI Summary Widget */}
                        <div className="flex-shrink-0 overflow-hidden w-full">
                          <AISummaryWidget className="w-full max-h-[280px] shadow-lg hover:shadow-xl transition-shadow duration-300" />
                        </div>
                      </div>

                      {/* Hype Zone */}
                      <div className="space-y-4">
                        <div className="text-xs font-medium text-orange-300 uppercase tracking-wider px-1">
                          🔥 Hype Zone
                        </div>

                        {/* Trending Topics Widget */}
                        <div className="flex-shrink-0 overflow-hidden w-full min-w-0">
                          <EnhancedTrendingTopicsWidget className="w-full max-h-[440px] shadow-lg hover:shadow-xl transition-shadow duration-300" />
                        </div>
                      </div>
                    </div>
                  </div>
                </div>
              </>
            )}
            {activeCommunitySubtab === "Crypto" && <CryptoChannels />}
            {activeCommunitySubtab === "OffTopic" && <OffTopicLounge />}

            {activeCommunitySubtab === "Rooms" && <CommunityForum />}
            {activeCommunitySubtab === "PrivateRoom" && (
              <PrivateRoomsContainer />
            )}
          </div>
        );

      case "Tool":
        return (
          <div className="space-y-8">
            {/* Tools Header */}
            <div className="flex flex-col lg:flex-row lg:items-center lg:justify-between gap-4">
              <div>
                <h1 className="text-3xl font-bold text-gray-900 dark:text-white mb-2">
                  ���️{" "}
                  {activeToolsSubtab === "HeatMap"
                    ? "Market HeatMap"
                    : "Market Analysis Tools"}
                </h1>
                <p className="text-gray-600 dark:text-gray-400">
                  {activeToolsSubtab === "HeatMap"
                    ? "Interactive visual representation of market performance with real-time sentiment analysis"
                    : "Advanced analytical tools for market research and data visualization"}
                </p>
              </div>
            </div>

            {/* Tools Content */}
            {activeToolsSubtab === "HeatMap" && <SentimentHeatMap />}
          </div>
        );

      case "Home":
      default:
        return (
          <>
            {/* Dashboard Grid */}
            <div className="grid grid-cols-1 lg:grid-cols-4 gap-6">
              {/* Main Content Area */}
              <div className="lg:col-span-3 space-y-6">
                {/* Top Stocks Widget */}
                <TopStocksWidget stockLoading={stockLoading} />

                {/* News Feed Widget */}
                <NewsWidget articles={newsArticles} loading={newsLoading} />

                {/* Mood Trend Chart */}
                <MoodTrendChart
                  data={historicalMood}
                  timeframe={selectedTimeframe}
                  setTimeframe={setSelectedTimeframe}
                />

                {/* Trending Topics */}
                <TrendingTopicsWidget topics={trendingTopics} />
              </div>

              {/* Sidebar */}
              <div className="space-y-6">
                {/* Personal Mood Score */}
                <PersonalMoodCard />

                {/* Watchlist */}
                <WatchlistWidget />

                                {/* AI Insight */}
                <AIInsightWidget moodScore={localMoodScore} />

                {/* Community Feed */}
                <CommunityWidget messages={communityMessages} />
              </div>
            </div>
          </>
        );
    }
  };

    return (
    <div className={`min-h-screen transition-all duration-500 ${isDynamicMode ? `${bodyGradient} dark` : 'dark bg-gray-900'}`}>
      {/* Dynamic mood overlay for enhanced visual feedback */}
      {isDynamicMode && (
        <div className="fixed inset-0 pointer-events-none">
          <div className="absolute inset-0 bg-gradient-to-br from-transparent via-black/5 to-transparent animate-pulse" />
        </div>
      )}
      {/* Navigation */}
      <nav className="bg-white dark:bg-gray-800 border-b border-gray-200 dark:border-gray-700 sticky top-0 z-50">
        <div className="max-w-7xl mx-auto px-4 sm:px-6 lg:px-8">
          <div className="flex justify-between h-16">
            <div className="flex items-center">
              <div className="flex-shrink-0 flex items-center">
                <TrendingUp className="h-8 w-8 text-blue-600 mr-2" />
                <h1 className="text-xl font-bold text-gray-900 dark:text-white">
                  MoorMeter
                </h1>
              </div>
            </div>

            {/* Desktop Navigation */}
            <div className="hidden md:flex items-center space-x-8">
              {navItems.map((item) => (
                <div key={item.key} className="relative">
                  {(item.key === "Tool" || item.key === "Community") &&
                  item.subtabs ? (
                    <DropdownMenu>
                      <DropdownMenuTrigger asChild>
                        <button
                          className={`flex items-center px-3 py-2 rounded-md text-sm font-medium transition-colors duration-200 ${
                            activeTab === item.key
                              ? "bg-blue-100 text-blue-700 dark:bg-blue-900 dark:text-blue-300"
                              : "text-gray-500 hover:text-gray-700 dark:text-gray-400 dark:hover:text-gray-200"
                          }`}
                        >
                          {item.label}
                          <ChevronDown className="w-4 h-4 ml-1" />
                        </button>
                      </DropdownMenuTrigger>
                      <DropdownMenuContent align="end" className="w-48">
                        {item.subtabs?.map((subtab) => (
                          <DropdownMenuItem
                            key={subtab.key}
                            onClick={() => {
                              setActiveTab(item.key);
                              if (item.key === "Tool") {
                                setActiveToolsSubtab(subtab.key);
                              } else if (item.key === "Community") {
                                setActiveCommunitySubtab(subtab.key);
                              }
                            }}
                            className="flex items-center cursor-pointer"
                          >
                            {subtab.icon && (
                              <subtab.icon className="w-4 h-4 mr-2" />
                            )}
                            {subtab.label}
                          </DropdownMenuItem>
                        ))}
                      </DropdownMenuContent>
                    </DropdownMenu>
                  ) : (
                    <button
                      onClick={() => setActiveTab(item.key)}
                      className={`flex items-center px-3 py-2 rounded-md text-sm font-medium transition-colors duration-200 ${
                        activeTab === item.key
                          ? "bg-blue-100 text-blue-700 dark:bg-blue-900 dark:text-blue-300"
                          : "text-gray-500 hover:text-gray-700 dark:text-gray-400 dark:hover:text-gray-200"
                      }`}
                    >
                      {item.label}
                    </button>
                  )}
                </div>
              ))}

                            <MoodThemeToggle />
            </div>

            {/* Mobile menu button */}
            <div className="md:hidden flex items-center">
                            <div className="mr-2">
                <MoodThemeToggle />
              </div>
              <button
                onClick={() => setMobileMenuOpen(!mobileMenuOpen)}
                className="inline-flex items-center justify-center p-2 rounded-md text-gray-400 hover:text-gray-500 hover:bg-gray-100 dark:hover:bg-gray-700 focus:outline-none focus:ring-2 focus:ring-inset focus:ring-blue-500"
              >
                <span className="sr-only">Open main menu</span>
                {mobileMenuOpen ? (
                  <X className="block h-6 w-6" aria-hidden="true" />
                ) : (
                  <Menu className="block h-6 w-6" aria-hidden="true" />
                )}
              </button>
            </div>
          </div>
        </div>

        {/* Mobile menu */}
        {mobileMenuOpen && (
          <div className="md:hidden">
            <div className="px-2 pt-2 pb-3 space-y-1 sm:px-3 bg-gray-50 dark:bg-gray-800">
              {navItems.map((item) => (
                <div key={item.key}>
                  {(item.key === "Tool" || item.key === "Community") &&
                  item.subtabs ? (
                    <div className="space-y-2">
                      <div className="px-3 py-2 text-sm font-medium text-gray-500 dark:text-gray-400">
                        {item.label}
                      </div>
                      {item.subtabs?.map((subtab) => (
                        <button
                          key={subtab.key}
                          onClick={() => {
                            setActiveTab(item.key);
                            if (item.key === "Tool") {
                              setActiveToolsSubtab(subtab.key);
                            } else if (item.key === "Community") {
                              setActiveCommunitySubtab(subtab.key);
                            }
                            setMobileMenuOpen(false);
                          }}
                          className="flex items-center w-full px-6 py-2 text-sm text-gray-600 hover:text-gray-900 dark:text-gray-400 dark:hover:text-gray-200 hover:bg-gray-100 dark:hover:bg-gray-700"
                        >
                          {subtab.icon && (
                            <subtab.icon className="w-4 h-4 mr-2" />
                          )}
                          {subtab.label}
                        </button>
                      ))}
                    </div>
                  ) : (
                    <button
                      onClick={() => {
                        setActiveTab(item.key);
                        setMobileMenuOpen(false);
                      }}
                      className={`flex items-center w-full px-3 py-2 rounded-md text-sm font-medium transition-colors duration-200 ${
                        activeTab === item.key
                          ? "bg-blue-100 text-blue-700 dark:bg-blue-900 dark:text-blue-300"
                          : "text-gray-600 hover:text-gray-900 dark:text-gray-400 dark:hover:text-gray-200"
                      }`}
                    >
                      {item.label}
                    </button>
                  )}
                </div>
              ))}
            </div>
          </div>
        )}
      </nav>

      {/* Main Content */}
      <main className="max-w-7xl mx-auto py-6 sm:px-6 lg:px-8">
        <div className="px-4 py-6 sm:px-0">{renderTabContent()}</div>
      </main>
    </div>
  );
};

export default MoorMeterDashboard;<|MERGE_RESOLUTION|>--- conflicted
+++ resolved
@@ -72,7 +72,7 @@
 import { useMoodTheme } from "../contexts/MoodThemeContext";
 import { MoodThemeToggle } from "./ui/mood-theme-toggle";
 
-// Types for our mood data
+// Types
 interface MoodScore {
   overall: number;
   stocks: number;
@@ -88,16 +88,6 @@
   source: "reddit" | "twitter" | "discord";
 }
 
-interface StockMood {
-  symbol: string;
-  name: string;
-  price: number;
-  change: number;
-  changePercent: number;
-  sentiment: number;
-  volume: number;
-}
-
 interface CommunityMessage {
   id: string;
   user: string;
@@ -110,57 +100,34 @@
 }
 
 export const MoorMeterDashboard: React.FC = () => {
-<<<<<<< HEAD
-  console.log("MoorMeterDashboard component rendering...");
   const { setMoodScore, bodyGradient, isDynamicMode } = useMoodTheme();
-=======
-  // Removed debug log to reduce noise
   const [darkMode, setDarkMode] = useState(true);
->>>>>>> 70d9c5fb
   const [searchQuery, setSearchQuery] = useState("");
-  const [selectedTimeframe, setSelectedTimeframe] = useState<
-    "1D" | "7D" | "30D"
-  >("7D");
+  const [selectedTimeframe, setSelectedTimeframe] = useState<"1D" | "7D" | "30D">("7D");
   const [mobileMenuOpen, setMobileMenuOpen] = useState(false);
   const [activeTab, setActiveTab] = useState("Home");
   const [activeToolsSubtab, setActiveToolsSubtab] = useState("HeatMap");
   const [activeCommunitySubtab, setActiveCommunitySubtab] = useState("Chat");
   const [toolsDropdownOpen, setToolsDropdownOpen] = useState(false);
-  const [selectedCategory, setSelectedCategory] = useState<
-    "General" | "Crypto"
-  >("General");
+  const [selectedCategory, setSelectedCategory] = useState<"General" | "Crypto">("General");
 
-  // Sentiment Heatmap State
-  const [sentimentTimeframe, setSentimentTimeframe] = useState<
-    "24h" | "7d" | "30d"
-  >("24h");
-  const [sentimentViewMode, setSentimentViewMode] = useState<
-    "absolute" | "net"
-  >("absolute");
+  const [sentimentTimeframe, setSentimentTimeframe] = useState<"24h" | "7d" | "30d">("24h");
+  const [sentimentViewMode, setSentimentViewMode] = useState<"absolute" | "net">("absolute");
   const [heatmapLoading, setHeatmapLoading] = useState(false);
-  const [hoveredCell, setHoveredCell] = useState<{
-    ticker: string;
-    time: string;
-    data: any;
-  } | null>(null);
+  const [hoveredCell, setHoveredCell] = useState<{ ticker: string; time: string; data: any } | null>(null);
 
-  // Hooks for real data
   const { data: stockSentiment, loading: stockLoading } = useStockSentiment();
-  const { articles: newsArticles, loading: newsLoading } =
-    useCombinedBusinessNews();
+  const { articles: newsArticles, loading: newsLoading } = useCombinedBusinessNews();
   const cryptoListingsResult = useCryptoListings(10);
-  const { tickers: cryptoData = [], loading: cryptoLoading = false } =
-    cryptoListingsResult || {};
+  const { tickers: cryptoData = [], loading: cryptoLoading = false } = cryptoListingsResult || {};
 
-  // Calculate overall mood score with stable values to prevent excessive re-renders
   const moodScore: MoodScore = useMemo(() => {
     let stocksScore = stockSentiment?.score || 50;
-    let newsScore = 65; // Use stable mock values instead of random
-    let socialScore = 68; // Use stable mock values instead of random
+    let newsScore = 65;
+    let socialScore = 68;
 
-    // Weight the scores: Stocks 40%, News 30%, Social 30%
     const overall = Math.round(
-      stocksScore * 0.4 + newsScore * 0.3 + socialScore * 0.3,
+      stocksScore * 0.4 + newsScore * 0.3 + socialScore * 0.3
     );
 
     return {
@@ -170,30 +137,22 @@
       social: socialScore,
       timestamp: new Date(),
     };
-<<<<<<< HEAD
-  };
+  }, [stockSentiment?.score]);
 
-    const [localMoodScore, setLocalMoodScore] = useState<MoodScore>(calculateMoodScore());
+  const [localMoodScore, setLocalMoodScore] = useState<MoodScore>(moodScore);
 
-  // Update mood score periodically and sync with theme context
   useEffect(() => {
-    const newScore = calculateMoodScore();
-    setLocalMoodScore(newScore);
-    setMoodScore(newScore); // Sync with theme context
+    setLocalMoodScore(moodScore);
+    setMoodScore(moodScore);
 
     const interval = setInterval(() => {
-      const updatedScore = calculateMoodScore();
-      setLocalMoodScore(updatedScore);
-      setMoodScore(updatedScore); // Sync with theme context
-    }, 30000); // Update every 30 seconds
+      setLocalMoodScore(moodScore);
+      setMoodScore(moodScore);
+    }, 30000);
 
     return () => clearInterval(interval);
-  }, [stockSentiment, setMoodScore]);
-=======
-  }, [stockSentiment?.score]); // Only recalculate when actual stock sentiment changes
->>>>>>> 70d9c5fb
+  }, [moodScore, setMoodScore]);
 
-  // Get mood emoji and color
   const getMoodEmoji = (score: number) => {
     if (score >= 80) return "🚀";
     if (score >= 70) return "😊";
@@ -220,635 +179,8 @@
     return "Panic";
   };
 
-  // Mock data for trending topics
   const trendingTopics: TrendingTopic[] = [
     { term: "AI Revolution", sentiment: 85, volume: 12500, source: "reddit" },
     { term: "Fed Meeting", sentiment: 35, volume: 8900, source: "twitter" },
     { term: "Crypto Rally", sentiment: 78, volume: 15600, source: "discord" },
-    { term: "Tech Earnings", sentiment: 65, volume: 7200, source: "reddit" },
-    {
-      term: "Market Volatility",
-      sentiment: 42,
-      volume: 5800,
-      source: "twitter",
-    },
-  ];
-
-  // Mock community messages
-  const communityMessages: CommunityMessage[] = [
-    {
-      id: "1",
-      user: "TechBull2024",
-      avatar: "/api/placeholder/32/32",
-      message:
-        "AI stocks are absolutely crushing it today! $NVDA to the moon 🚀",
-      sentiment: 90,
-      timestamp: new Date(Date.now() - 300000),
-      likes: 47,
-      platform: "reddit",
-    },
-    {
-      id: "2",
-      user: "MarketGuru",
-      avatar: "/api/placeholder/32/32",
-      message:
-        "Fed uncertainty is creating some interesting opportunities in financials",
-      sentiment: 25,
-      timestamp: new Date(Date.now() - 900000),
-      likes: 23,
-      platform: "twitter",
-    },
-    {
-      id: "3",
-      user: "CryptoWhale",
-      avatar: "/api/placeholder/32/32",
-      message: "BTC breaking resistance levels, bullish momentum building",
-      sentiment: 82,
-      timestamp: new Date(Date.now() - 1200000),
-      likes: 156,
-      platform: "discord",
-    },
-  ];
-
-  // Mock historical mood data for the chart
-  const historicalMood = Array.from({ length: 7 }, (_, i) => ({
-    date: new Date(
-      Date.now() - (6 - i) * 24 * 60 * 60 * 1000,
-    ).toLocaleDateString("en-US", { month: "short", day: "numeric" }),
-    score: 45 + Math.random() * 30,
-    stocks: 40 + Math.random() * 35,
-    news: 35 + Math.random() * 40,
-    social: 50 + Math.random() * 25,
-  }));
-
-  // Navigation items
-  const navItems = [
-    { label: "Home", key: "Home", href: "#" },
-    { label: "Market Mood", key: "Market Mood", href: "#market" },
-    { label: "Watchlist", key: "Watchlist", href: "#watchlist" },
-    { label: "News", key: "News", href: "#news" },
-    {
-      label: "Tool",
-      key: "Tool",
-      href: "#tool",
-      subtabs: [{ label: "Heat map", key: "HeatMap", icon: BarChart3 }],
-    },
-    {
-      label: "Social",
-      key: "Community",
-      href: "#community",
-      subtabs: [
-        { label: "Chat", key: "Chat", icon: MessageCircle },
-        { label: "Crypto", key: "Crypto", icon: TrendingUp },
-        { label: "Off-Topic", key: "OffTopic", icon: Heart },
-
-        { label: "Rooms", key: "Rooms", icon: Users },
-        { label: "Private Room", key: "PrivateRoom", icon: Lock },
-      ],
-    },
-  ] as const;
-
-  // Tools dropdown items
-  const toolsItems = [{ label: "Market HeatMap", value: "HeatMap" }];
-
-  // Function to render content based on active tab
-  const renderTabContent = () => {
-    // Tab content rendering - debug log removed
-    switch (activeTab) {
-      case "Market Mood":
-        return (
-          <div className="space-y-8">
-            {/* Header */}
-            <div className="text-center">
-              <p className="text-gray-600 dark:text-gray-400">
-                Real-time analysis of market mood and stock performance
-              </p>
-            </div>
-
-            <div className="grid grid-cols-1 lg:grid-cols-2 gap-8">
-              <TopStocksModule
-                title="Top Performing Stocks"
-                maxStocks={5}
-                showSentiment={true}
-              />
-              <TopStocksModule
-                title="Trending Stocks"
-                maxStocks={5}
-                showSentiment={false}
-              />
-            </div>
-            <div className="bg-white dark:bg-gray-800 rounded-lg p-6 shadow-lg">
-              <h3 className="text-xl font-semibold mb-4">
-                🧱 Builder.io Components
-              </h3>
-              <p className="text-gray-600 dark:text-gray-400">
-                These components are designed as modular Builder.io blocks that
-                can be drag-and-dropped in the Builder.io visual editor.
-              </p>
-            </div>
-          </div>
-        );
-
-      case "Watchlist":
-        return (
-          <WatchlistModule
-            searchQuery={searchQuery}
-            onSearchChange={setSearchQuery}
-          />
-        );
-
-      case "News":
-        return (
-          <div className="space-y-8">
-            {/* News Header */}
-            <div className="flex flex-col lg:flex-row lg:items-center lg:justify-between gap-4">
-              <div>
-                <h1 className="text-3xl font-bold text-gray-900 dark:text-white mb-2">
-                  📰 Market News
-                </h1>
-                <p className="text-gray-600 dark:text-gray-400">
-                  AI-powered news with real-time sentiment analysis
-                </p>
-              </div>
-
-              {/* Search Bar */}
-              <div className="flex gap-2">
-                <div className="relative">
-                  <Search className="absolute left-3 top-1/2 transform -translate-y-1/2 text-gray-400 w-4 h-4" />
-                  <Input
-                    type="text"
-                    placeholder="Search news, tickers, or topics..."
-                    className="pl-10 w-64"
-                  />
-                </div>
-              </div>
-            </div>
-
-            {/* Filter Row */}
-            <div className="flex flex-wrap gap-2">
-              {[
-                "All",
-                "Positive",
-                "Neutral",
-                "Negative",
-                "Earnings",
-                "Tech",
-                "Economy",
-              ].map((filter) => (
-                <Button
-                  key={filter}
-                  variant="outline"
-                  size="sm"
-                  className="rounded-full"
-                >
-                  {filter}
-                </Button>
-              ))}
-            </div>
-
-            {/* News Grid */}
-            <div className="grid grid-cols-1 lg:grid-cols-2 gap-6">
-              {/* Enhanced News Widget */}
-              <div className="lg:col-span-2">
-                <NewsWidget articles={newsArticles} loading={newsLoading} />
-              </div>
-            </div>
-          </div>
-        );
-
-      case "Community":
-        return (
-          <div className="space-y-8">
-            {/* Community Header */}
-            <div className="flex flex-col lg:flex-row lg:items-center lg:justify-between gap-4">
-              <div>
-                <h1 className="text-3xl font-bold text-gray-900 dark:text-white mb-2">
-                  🧑‍🤝‍🧑 Community Hub
-                </h1>
-                <p className="text-gray-600 dark:text-gray-400">
-                  {activeCommunitySubtab === "Chat"
-                    ? selectedCategory === "Crypto"
-                      ? "Real-time crypto discussion with price feeds and macro trends"
-                      : "Real-time Reddit + StockTwits style messaging with sentiment tracking"
-                    : activeCommunitySubtab === "Crypto"
-                      ? "Dedicated crypto-only channels with real-time price feeds and sentiment tracking"
-                      : activeCommunitySubtab === "OffTopic"
-                        ? "Casual lounge for memes, general discussions, and relaxation"
-                        : activeCommunitySubtab === "Rooms"
-                          ? selectedCategory === "Crypto"
-                            ? "Join crypto-focused chat rooms and trending discussions"
-                            : "Discuss trends, share sentiment, and join chat rooms"
-                          : activeCommunitySubtab === "PrivateRoom"
-                            ? "Create invite-only watchlist rooms for focused discussions with fellow traders"
-                            : "Connect with fellow traders and share insights"}
-                </p>
-              </div>
-
-              {/* Category Selector and Search Bar */}
-              <div className="flex gap-2">
-                <DropdownMenu>
-                  <DropdownMenuTrigger asChild>
-                    <Button
-                      variant="outline"
-                      className="flex items-center gap-2"
-                    >
-                      {selectedCategory === "Crypto" ? "🪙" : "💬"}{" "}
-                      {selectedCategory}
-                      <ChevronDown className="w-4 h-4" />
-                    </Button>
-                  </DropdownMenuTrigger>
-                  <DropdownMenuContent align="end" className="w-40">
-                    <DropdownMenuItem
-                      onClick={() => setSelectedCategory("General")}
-                      className="flex items-center cursor-pointer"
-                    >
-                      <MessageCircle className="w-4 h-4 mr-2" />
-                      General
-                    </DropdownMenuItem>
-                    <DropdownMenuItem
-                      onClick={() => setSelectedCategory("Crypto")}
-                      className="flex items-center cursor-pointer"
-                    >
-                      <TrendingUp className="w-4 h-4 mr-2" />
-                      Crypto
-                    </DropdownMenuItem>
-                  </DropdownMenuContent>
-                </DropdownMenu>
-                <div className="relative">
-                  <Search className="absolute left-3 top-1/2 transform -translate-y-1/2 text-gray-400 w-4 h-4" />
-                  <Input
-                    type="text"
-                    placeholder={
-                      selectedCategory === "Crypto"
-                        ? "Search crypto, $BTC, $ETH..."
-                        : activeCommunitySubtab === "Chat"
-                          ? "Search messages, tickers..."
-                          : activeCommunitySubtab === "Rooms"
-                            ? "Search posts, chat rooms..."
-                            : "Search community..."
-                    }
-                    className="pl-10 w-64"
-                  />
-                </div>
-              </div>
-            </div>
-
-            {/* Category indicator for applicable subtabs */}
-            {(activeCommunitySubtab === "Chat" ||
-              activeCommunitySubtab === "Rooms") && (
-              <div className="flex items-center gap-3 mb-4 p-3 bg-gray-50 dark:bg-gray-800 rounded-lg border">
-                <div className="flex items-center gap-2">
-                  {selectedCategory === "Crypto" ? "���" : "💬"}
-                  <span className="font-medium text-gray-900 dark:text-white">
-                    {selectedCategory} Channels
-                  </span>
-                </div>
-                <div className="text-sm text-gray-600 dark:text-gray-400">
-                  {selectedCategory === "Crypto"
-                    ? "Focused on crypto tickers, trends, and blockchain discussions"
-                    : "Open discussions on all topics, memes, and general market talk"}
-                </div>
-              </div>
-            )}
-
-            {/* Render content based on active subtab */}
-            {activeCommunitySubtab === "Chat" && (
-              <>
-                {/* Live Trending Ticker */}
-                <TrendingTicker className="mb-4" />
-
-                <div className="grid grid-cols-1 lg:grid-cols-12 gap-6 h-[calc(100vh-240px)] min-h-[700px] max-h-[calc(100vh-240px)] overflow-hidden">
-                  {/* Left Section - Stock Channels (Primary Content 75%) */}
-                  <div className="lg:col-span-9 flex flex-col h-full max-h-full overflow-hidden">
-                    <Card
-                      className="bg-gray-800/50 border-gray-700/50 flex flex-col h-full max-h-full overflow-hidden"
-                      style={{ height: "120%" }}
-                    >
-                      <CardHeader className="pb-4 flex-shrink-0">
-                        <div className="text-white text-2xl font-normal gap-2 -tracking-wide">
-                          📈 Stock Channels – Real-time market chat
-                        </div>
-                        {/* Search Bar */}
-                        <div className="relative mt-4">
-                          <Search className="absolute left-3 top-1/2 transform -translate-y-1/2 text-gray-400 w-4 h-4" />
-                          <Input
-                            type="text"
-                            placeholder="Search ticker... ($TSLA, $NVDA, $AAPL)"
-                            className="pl-10 bg-gray-700/50 border-gray-600/50 text-white placeholder-gray-400"
-                          />
-                        </div>
-                      </CardHeader>
-                      <CardContent className="flex-1 flex flex-col overflow-hidden min-h-0">
-                        {/* Pinned Post */}
-                        <div className="mb-4 p-4 bg-blue-900/20 border border-blue-500/30 rounded-lg flex-shrink-0">
-                          <div className="flex items-center gap-2 mb-2">
-                            <Flag className="w-4 h-4 text-blue-400" />
-                            <span className="text-blue-400 font-medium">
-                              Pinned
-                            </span>
-                            <Badge className="bg-blue-500/20 text-blue-400 border-blue-500/30">
-                              Mod Post
-                            </Badge>
-                          </div>
-                          <p className="text-white text-sm">
-                            📊 <strong>Daily Market Wrap:</strong> Tech earnings
-                            season heating up! NVDA reports after market close.
-                            Remember to follow community guidelines and keep
-                            discussions respectful.
-                            <span className="text-blue-400">
-                              #TechEarnings #NVDA
-                            </span>
-                          </p>
-                        </div>
-
-                        {/* Chat Interface Area - Now expands to fill remaining space */}
-                        <div
-                          className="flex-1 bg-gray-900/50 rounded-lg border border-gray-600/30 min-h-0 overflow-hidden"
-                          style={{ flexGrow: 1.2 }}
-                        >
-                          <ChatInterface />
-                        </div>
-                      </CardContent>
-                    </Card>
-                  </div>
-
-                  {/* Right Sidebar - Enhanced Widgets (20%) */}
-                  <div className="lg:col-span-3 h-full max-h-full flex flex-col overflow-hidden">
-                    <div className="space-y-6 overflow-y-auto flex-1 min-h-0 max-h-full pr-2 overflow-x-hidden w-full">
-                      {/* Sentiment Zone */}
-                      <div className="space-y-4">
-                        <div className="text-xs font-medium text-blue-300 uppercase tracking-wider px-1">
-                                                    <p>Buzz Board</p>
-                        </div>
-
-                        {/* Live Polls Widget */}
-                        <div className="flex-shrink-0 overflow-hidden w-full">
-                          <LivePollsWidget className="w-full max-h-[280px] shadow-lg hover:shadow-xl transition-shadow duration-300" />
-                        </div>
-
-                        {/* AI Summary Widget */}
-                        <div className="flex-shrink-0 overflow-hidden w-full">
-                          <AISummaryWidget className="w-full max-h-[280px] shadow-lg hover:shadow-xl transition-shadow duration-300" />
-                        </div>
-                      </div>
-
-                      {/* Hype Zone */}
-                      <div className="space-y-4">
-                        <div className="text-xs font-medium text-orange-300 uppercase tracking-wider px-1">
-                          🔥 Hype Zone
-                        </div>
-
-                        {/* Trending Topics Widget */}
-                        <div className="flex-shrink-0 overflow-hidden w-full min-w-0">
-                          <EnhancedTrendingTopicsWidget className="w-full max-h-[440px] shadow-lg hover:shadow-xl transition-shadow duration-300" />
-                        </div>
-                      </div>
-                    </div>
-                  </div>
-                </div>
-              </>
-            )}
-            {activeCommunitySubtab === "Crypto" && <CryptoChannels />}
-            {activeCommunitySubtab === "OffTopic" && <OffTopicLounge />}
-
-            {activeCommunitySubtab === "Rooms" && <CommunityForum />}
-            {activeCommunitySubtab === "PrivateRoom" && (
-              <PrivateRoomsContainer />
-            )}
-          </div>
-        );
-
-      case "Tool":
-        return (
-          <div className="space-y-8">
-            {/* Tools Header */}
-            <div className="flex flex-col lg:flex-row lg:items-center lg:justify-between gap-4">
-              <div>
-                <h1 className="text-3xl font-bold text-gray-900 dark:text-white mb-2">
-                  ���️{" "}
-                  {activeToolsSubtab === "HeatMap"
-                    ? "Market HeatMap"
-                    : "Market Analysis Tools"}
-                </h1>
-                <p className="text-gray-600 dark:text-gray-400">
-                  {activeToolsSubtab === "HeatMap"
-                    ? "Interactive visual representation of market performance with real-time sentiment analysis"
-                    : "Advanced analytical tools for market research and data visualization"}
-                </p>
-              </div>
-            </div>
-
-            {/* Tools Content */}
-            {activeToolsSubtab === "HeatMap" && <SentimentHeatMap />}
-          </div>
-        );
-
-      case "Home":
-      default:
-        return (
-          <>
-            {/* Dashboard Grid */}
-            <div className="grid grid-cols-1 lg:grid-cols-4 gap-6">
-              {/* Main Content Area */}
-              <div className="lg:col-span-3 space-y-6">
-                {/* Top Stocks Widget */}
-                <TopStocksWidget stockLoading={stockLoading} />
-
-                {/* News Feed Widget */}
-                <NewsWidget articles={newsArticles} loading={newsLoading} />
-
-                {/* Mood Trend Chart */}
-                <MoodTrendChart
-                  data={historicalMood}
-                  timeframe={selectedTimeframe}
-                  setTimeframe={setSelectedTimeframe}
-                />
-
-                {/* Trending Topics */}
-                <TrendingTopicsWidget topics={trendingTopics} />
-              </div>
-
-              {/* Sidebar */}
-              <div className="space-y-6">
-                {/* Personal Mood Score */}
-                <PersonalMoodCard />
-
-                {/* Watchlist */}
-                <WatchlistWidget />
-
-                                {/* AI Insight */}
-                <AIInsightWidget moodScore={localMoodScore} />
-
-                {/* Community Feed */}
-                <CommunityWidget messages={communityMessages} />
-              </div>
-            </div>
-          </>
-        );
-    }
-  };
-
-    return (
-    <div className={`min-h-screen transition-all duration-500 ${isDynamicMode ? `${bodyGradient} dark` : 'dark bg-gray-900'}`}>
-      {/* Dynamic mood overlay for enhanced visual feedback */}
-      {isDynamicMode && (
-        <div className="fixed inset-0 pointer-events-none">
-          <div className="absolute inset-0 bg-gradient-to-br from-transparent via-black/5 to-transparent animate-pulse" />
-        </div>
-      )}
-      {/* Navigation */}
-      <nav className="bg-white dark:bg-gray-800 border-b border-gray-200 dark:border-gray-700 sticky top-0 z-50">
-        <div className="max-w-7xl mx-auto px-4 sm:px-6 lg:px-8">
-          <div className="flex justify-between h-16">
-            <div className="flex items-center">
-              <div className="flex-shrink-0 flex items-center">
-                <TrendingUp className="h-8 w-8 text-blue-600 mr-2" />
-                <h1 className="text-xl font-bold text-gray-900 dark:text-white">
-                  MoorMeter
-                </h1>
-              </div>
-            </div>
-
-            {/* Desktop Navigation */}
-            <div className="hidden md:flex items-center space-x-8">
-              {navItems.map((item) => (
-                <div key={item.key} className="relative">
-                  {(item.key === "Tool" || item.key === "Community") &&
-                  item.subtabs ? (
-                    <DropdownMenu>
-                      <DropdownMenuTrigger asChild>
-                        <button
-                          className={`flex items-center px-3 py-2 rounded-md text-sm font-medium transition-colors duration-200 ${
-                            activeTab === item.key
-                              ? "bg-blue-100 text-blue-700 dark:bg-blue-900 dark:text-blue-300"
-                              : "text-gray-500 hover:text-gray-700 dark:text-gray-400 dark:hover:text-gray-200"
-                          }`}
-                        >
-                          {item.label}
-                          <ChevronDown className="w-4 h-4 ml-1" />
-                        </button>
-                      </DropdownMenuTrigger>
-                      <DropdownMenuContent align="end" className="w-48">
-                        {item.subtabs?.map((subtab) => (
-                          <DropdownMenuItem
-                            key={subtab.key}
-                            onClick={() => {
-                              setActiveTab(item.key);
-                              if (item.key === "Tool") {
-                                setActiveToolsSubtab(subtab.key);
-                              } else if (item.key === "Community") {
-                                setActiveCommunitySubtab(subtab.key);
-                              }
-                            }}
-                            className="flex items-center cursor-pointer"
-                          >
-                            {subtab.icon && (
-                              <subtab.icon className="w-4 h-4 mr-2" />
-                            )}
-                            {subtab.label}
-                          </DropdownMenuItem>
-                        ))}
-                      </DropdownMenuContent>
-                    </DropdownMenu>
-                  ) : (
-                    <button
-                      onClick={() => setActiveTab(item.key)}
-                      className={`flex items-center px-3 py-2 rounded-md text-sm font-medium transition-colors duration-200 ${
-                        activeTab === item.key
-                          ? "bg-blue-100 text-blue-700 dark:bg-blue-900 dark:text-blue-300"
-                          : "text-gray-500 hover:text-gray-700 dark:text-gray-400 dark:hover:text-gray-200"
-                      }`}
-                    >
-                      {item.label}
-                    </button>
-                  )}
-                </div>
-              ))}
-
-                            <MoodThemeToggle />
-            </div>
-
-            {/* Mobile menu button */}
-            <div className="md:hidden flex items-center">
-                            <div className="mr-2">
-                <MoodThemeToggle />
-              </div>
-              <button
-                onClick={() => setMobileMenuOpen(!mobileMenuOpen)}
-                className="inline-flex items-center justify-center p-2 rounded-md text-gray-400 hover:text-gray-500 hover:bg-gray-100 dark:hover:bg-gray-700 focus:outline-none focus:ring-2 focus:ring-inset focus:ring-blue-500"
-              >
-                <span className="sr-only">Open main menu</span>
-                {mobileMenuOpen ? (
-                  <X className="block h-6 w-6" aria-hidden="true" />
-                ) : (
-                  <Menu className="block h-6 w-6" aria-hidden="true" />
-                )}
-              </button>
-            </div>
-          </div>
-        </div>
-
-        {/* Mobile menu */}
-        {mobileMenuOpen && (
-          <div className="md:hidden">
-            <div className="px-2 pt-2 pb-3 space-y-1 sm:px-3 bg-gray-50 dark:bg-gray-800">
-              {navItems.map((item) => (
-                <div key={item.key}>
-                  {(item.key === "Tool" || item.key === "Community") &&
-                  item.subtabs ? (
-                    <div className="space-y-2">
-                      <div className="px-3 py-2 text-sm font-medium text-gray-500 dark:text-gray-400">
-                        {item.label}
-                      </div>
-                      {item.subtabs?.map((subtab) => (
-                        <button
-                          key={subtab.key}
-                          onClick={() => {
-                            setActiveTab(item.key);
-                            if (item.key === "Tool") {
-                              setActiveToolsSubtab(subtab.key);
-                            } else if (item.key === "Community") {
-                              setActiveCommunitySubtab(subtab.key);
-                            }
-                            setMobileMenuOpen(false);
-                          }}
-                          className="flex items-center w-full px-6 py-2 text-sm text-gray-600 hover:text-gray-900 dark:text-gray-400 dark:hover:text-gray-200 hover:bg-gray-100 dark:hover:bg-gray-700"
-                        >
-                          {subtab.icon && (
-                            <subtab.icon className="w-4 h-4 mr-2" />
-                          )}
-                          {subtab.label}
-                        </button>
-                      ))}
-                    </div>
-                  ) : (
-                    <button
-                      onClick={() => {
-                        setActiveTab(item.key);
-                        setMobileMenuOpen(false);
-                      }}
-                      className={`flex items-center w-full px-3 py-2 rounded-md text-sm font-medium transition-colors duration-200 ${
-                        activeTab === item.key
-                          ? "bg-blue-100 text-blue-700 dark:bg-blue-900 dark:text-blue-300"
-                          : "text-gray-600 hover:text-gray-900 dark:text-gray-400 dark:hover:text-gray-200"
-                      }`}
-                    >
-                      {item.label}
-                    </button>
-                  )}
-                </div>
-              ))}
-            </div>
-          </div>
-        )}
-      </nav>
-
-      {/* Main Content */}
-      <main className="max-w-7xl mx-auto py-6 sm:px-6 lg:px-8">
-        <div className="px-4 py-6 sm:px-0">{renderTabContent()}</div>
-      </main>
-    </div>
-  );
-};
-
-export default MoorMeterDashboard;+    { te